use std::rc::Rc;
use std::vec;

use crabml::backends::cpu::CpuTensor;
use crabml::backends::cpu::CpuTensorBuf;
use crabml::backends::cpu::CpuTensorDevice;
use crabml::backends::cpu::CpuTensorDeviceOptions;
use crabml::backends::cpu::CpuTensorDeviceRef;
use crabml::backends::wgpu::WgpuTensor;
use crabml::backends::wgpu::WgpuTensorDeviceRef;
use crabml::error::Error;
use crabml::error::ErrorKind;
use crabml::error::Result;
use crabml::gguf::GGMLType;
use crabml::gguf::GGUFFile;
use crabml::tensor::Tensor;
use crabml::tensor::TensorMetrics;
use crabml::tokenizer::Tokenizer;

use crate::sampler::Llama2SamplerRef;
use crate::Llama2Sampler;

#[derive(Clone, Copy, Debug, Eq, PartialEq)]
pub enum ModelArchitecture {
    Llama,
    Gemma,
    Qwen2,
}

#[derive(Debug, Clone)]
pub struct Llama2Config {
    pub architecture: ModelArchitecture,
    pub model_name: String,
    pub embedding_dim: usize, // the dim of embedding
    pub hidden_dim: usize,
    pub n_layers: usize,
    pub n_heads: usize,
    pub n_kv_heads: usize,
    pub vocab_size: usize,
    pub seq_len: usize,
    pub rms_norm_eps: f32,
    pub rope_dim: Option<usize>,
}

impl Llama2Config {
    pub fn kv_dim(&self) -> usize {
        (self.embedding_dim * self.n_kv_heads) / self.n_heads
    }

    pub fn head_size(&self) -> usize {
        self.embedding_dim / self.n_heads
    }
}

pub struct Llama2Weights<T: Tensor> {
    // token embedding table
    pub token_embed: T, // (vocab_size, dim)
    // weights for rmsnorms
    pub rms_att_weight: Vec<T>, // (layer, dim) rmsnorm weights
    pub rms_ffn_weight: Vec<T>, // (layer, dim)
    // weights for matmuls
    pub wq: Vec<T>, // (layer, embedding_dim, embedding_dim)
    pub wk: Vec<T>, // (layer, kv_dim, embedding_dim)
    pub wv: Vec<T>, // (layer, kv_dim, embedding_dim)
    pub wo: Vec<T>, // (layer, embedding_dim, embedding_dim)
    pub bq: Vec<T>, // (layer, embedding_dim), bias for q, if not have bias, it's vec![]
    pub bk: Vec<T>, // (layer, embedding_dim), bias for k
    pub bv: Vec<T>, // (layer, embedding_dim), bias for v
    // weights for ffn
    pub ffn_gate_weight: Vec<T>, // (layer, hidden_dim, embedding_dim)
    pub ffn_down_weight: Vec<T>, // (layer, embedding_dim, hidden_dim)
    pub ffn_up_weight: Vec<T>,   // (layer, hidden_dim, embedding_dim)
    // final rmsnorm
    pub rms_final_weight: T, // (dim, )
    // (optional) classifier weights for the logits, on the last layer
    pub output_weight: Option<T>, // (vocab_size, dim)
}

pub trait Llama2Model {
    type T: Tensor;

    fn conf(&self) -> Llama2Config;

    fn device(&self) -> <Self::T as Tensor>::Device;

    fn weights(&self) -> Rc<Llama2Weights<Self::T>>;

    fn tokenizer(&self) -> Rc<Tokenizer>;

    fn sampler(&self) -> Llama2SamplerRef;

    fn metrics(&self) -> &TensorMetrics;
}

pub struct CpuLlama2Model<'a> {
    pub conf: Llama2Config,
    pub weights: Rc<Llama2Weights<CpuTensor<'a>>>,
    pub tokenizer: Rc<Tokenizer>,
    pub device: CpuTensorDeviceRef<'a>,
    pub sampler: Llama2SamplerRef,
    pub metrics: TensorMetrics,
}

impl<'a> Llama2Model for &CpuLlama2Model<'a> {
    type T = CpuTensor<'a>;

    fn conf(&self) -> Llama2Config {
        self.conf.clone()
    }

    fn device(&self) -> CpuTensorDeviceRef<'a> {
        self.device.clone()
    }

    fn weights(&self) -> Rc<Llama2Weights<CpuTensor<'a>>> {
        self.weights.clone()
    }

    fn tokenizer(&self) -> Rc<Tokenizer> {
        self.tokenizer.clone()
    }

    fn sampler(&self) -> Llama2SamplerRef {
        self.sampler.clone()
    }

    fn metrics(&self) -> &TensorMetrics {
        &self.metrics
    }
}

pub struct CpuLlama2ModelLoader {
    temprature: f32,

    probability: f32,

    device_options: CpuTensorDeviceOptions,
}

impl Default for CpuLlama2ModelLoader {
    fn default() -> Self {
        Self::new()
    }
}

impl CpuLlama2ModelLoader {
    pub fn new() -> Self {
        // this default value is suiteable for running tests
        Self {
            temprature: 0.0,
            probability: 0.0,
            device_options: CpuTensorDeviceOptions::default(),
        }
    }

    pub fn with_temperature(mut self, temperature: f32) -> Self {
        self.temprature = temperature;
        self
    }

    pub fn with_probability(mut self, probability: f32) -> Self {
        self.probability = probability;
        self
    }

    pub fn with_thread_num(mut self, thread_num: usize) -> Self {
        self.device_options.thread_num = thread_num;
        self
    }

    pub fn with_device_options(mut self, options: CpuTensorDeviceOptions) -> Self {
        self.device_options = options;
        self
    }

    pub fn load<'a>(self, gf: &'a GGUFFile<'a>) -> Result<CpuLlama2Model<'a>> {
        let device = CpuTensorDevice::with_options(self.device_options.clone());
        let metrics = device.metrics().clone();
        let conf = self.load_config(gf)?;
        let weights = self.load_weights(gf, conf.n_layers, device.clone())?;
        let tokenizer = self.load_tokenizer(gf)?;
        let sampler = Llama2Sampler::new(
            conf.vocab_size,
            self.temprature,
            self.probability,
            device.exp_cache(),
        );
        Ok(CpuLlama2Model {
            conf,
            weights: Rc::new(weights),
            device,
            tokenizer: Rc::new(tokenizer),
            sampler,
            metrics,
        })
    }

    fn load_weights<'a>(
        &self,
        gf: &'a GGUFFile<'a>,
        n_layers: usize,
        device: CpuTensorDeviceRef<'a>,
    ) -> Result<Llama2Weights<CpuTensor<'a>>> {
        // [64 (dim), 512 (vocab_size)]
        let token_embed = self.load_tensor(gf, "token_embd.weight", device.clone())?;
        let mut wq = vec![];
        let mut wk = vec![];
        let mut wv = vec![];
        let mut wo = vec![];
        let mut bq = vec![];
        let mut bk = vec![];
        let mut bv = vec![];
        let mut ffn_gate_weight = vec![];
        let mut ffn_down_weight = vec![];
        let mut ffn_up_weight = vec![];
        let mut rms_att_weight = vec![];
        let mut rms_ffn_weight = vec![];
        for layer in 0..n_layers {
            wq.push(self.load_tensor(
                gf,
                &format!("blk.{}.attn_q.weight", layer),
                device.clone(),
            )?);
            wk.push(self.load_tensor(
                gf,
                &format!("blk.{}.attn_k.weight", layer),
                device.clone(),
            )?);
            wv.push(self.load_tensor(
                gf,
                &format!("blk.{}.attn_v.weight", layer),
                device.clone(),
            )?);
            wo.push(self.load_tensor(
                gf,
                &format!("blk.{}.attn_output.weight", layer),
                device.clone(),
            )?);
            // (hidden_dim:172, embedding_dim:64)
            ffn_gate_weight.push(self.load_tensor(
                gf,
                &format!("blk.{}.ffn_gate.weight", layer),
                device.clone(),
            )?);
            ffn_down_weight.push(self.load_tensor(
                gf,
                &format!("blk.{}.ffn_down.weight", layer),
                device.clone(),
            )?);
            ffn_up_weight.push(self.load_tensor(
                gf,
                &format!("blk.{}.ffn_up.weight", layer),
                device.clone(),
            )?);
            rms_att_weight.push(
                self.load_tensor(
                    gf,
                    &format!("blk.{}.attn_norm.weight", layer),
                    device.clone(),
                )?
                .dequantize(GGMLType::F32)?,
            );
            rms_ffn_weight.push(
                self.load_tensor(
                    gf,
                    &format!("blk.{}.ffn_norm.weight", layer),
                    device.clone(),
                )?
                .dequantize(GGMLType::F32)?,
            );
        }
        let rms_final_weight = self
            .load_tensor(gf, "output_norm.weight", device.clone())?
            .dequantize(GGMLType::F32)?;

        if gf.architecture() == "qwen2" {
            for layer in 0..n_layers {
                bq.push(self.load_tensor(
                    gf,
                    &format!("blk.{}.attn_q.bias", layer),
                    device.clone(),
                )?);
                bk.push(self.load_tensor(
                    gf,
                    &format!("blk.{}.attn_k.bias", layer),
                    device.clone(),
                )?);
                bv.push(self.load_tensor(
                    gf,
                    &format!("blk.{}.attn_v.bias", layer),
                    device.clone(),
                )?);
            }
        }

        // in Gemma, the output weight is None
        let output_weight = self.load_tensor_optional(gf, "output.weight", device)?;

        Ok(Llama2Weights {
            token_embed,
            wq,
            wk,
            wv,
            wo,
            bq,
            bk,
            bv,
            ffn_gate_weight,
            ffn_down_weight,
            ffn_up_weight,
            rms_att_weight,
            rms_ffn_weight,
            rms_final_weight,
            output_weight,
        })
    }

    pub(crate) fn load_tensor_optional<'a>(
        &self,
        gf: &'a GGUFFile<'a>,
        name: &str,
        device: CpuTensorDeviceRef<'a>,
    ) -> Result<Option<CpuTensor<'a>>> {
        let info = match gf.get_tensor_info(name) {
            None => return Ok(None),
            Some(info) => info.clone(),
        };

        // the dimensions stored in GGUF seems in a reverse order of numpy's shape
        let dims = info.dimensions().iter().rev().copied().collect::<Vec<_>>();
        let tensor = CpuTensor::from_bytes(info.data(), info.typ(), &dims, device.clone())?;
        Ok(Some(tensor))
    }

    pub(crate) fn load_tensor<'a>(
        &self,
        gf: &'a GGUFFile<'a>,
        name: &str,
        device: CpuTensorDeviceRef<'a>,
    ) -> Result<CpuTensor<'a>> {
        match self.load_tensor_optional(gf, name, device)? {
            None => Err(Error {
                kind: ErrorKind::TensorNotFound,
                message: format!("failed to find tensor {}", name),
                cause: None,
            }),
            Some(v) => Ok(v),
        }
    }

<<<<<<< HEAD
    fn load_tokenizer(&self, gf: &GGUFFile) -> BpeTokenizer {
        println!("{:?}", gf.metadata().as_hashmap().keys());
        println!("{:?}", gf.metadata().get_string("tokenizer.ggml.model"));
=======
    fn load_tokenizer(&self, gf: &GGUFFile) -> Result<Tokenizer> {
>>>>>>> dabe42fc
        let vocab = gf
            .metadata()
            .get_string_array("tokenizer.ggml.tokens")
            .unwrap()
            .iter()
            .map(|s| s.to_string())
            .collect::<Vec<_>>();
        let eos_token = gf
            .metadata()
            .get_u32("tokenizer.ggml.eos_token_id")
            .unwrap() as usize;
        let bos_token = gf
            .metadata()
            .get_u32("tokenizer.ggml.bos_token_id")
            .unwrap() as usize;
        let tokenizer_kind = gf
            .metadata()
            .get_string("tokenizer.ggml.model")
            .unwrap()
            .to_string();
        match tokenizer_kind.as_str() {
            "llama" => {
                // it seems that .to_vec() will raise an memory issue but it's ok with
                // iter().cloned().collect(), strange.
                #[allow(clippy::iter_cloned_collect)]
                let vocab_scores = gf
                    .metadata()
                    .get_f32_array("tokenizer.ggml.scores")
                    .unwrap()
                    .iter()
                    .cloned()
                    .collect::<Vec<_>>();
                Ok(Tokenizer::new_llama(
                    vocab,
                    vocab_scores,
                    bos_token,
                    eos_token,
                ))
            }
            "gpt2" => {
                let merges = gf
                    .metadata()
                    .get_string_array("tokenizer.ggml.merges")
                    .unwrap()
                    .iter()
                    .map(|s| s.to_string())
                    .collect::<Vec<_>>();
                Ok(Tokenizer::new_gpt2(vocab, merges, bos_token, eos_token))
            }
            other => Err(Error::new(
                ErrorKind::IOError,
                format!("unsupported tokenizer {}", other),
            )),
        }
    }

    fn load_config(&self, gf: &GGUFFile) -> Result<Llama2Config> {
        // let rope_dims = gf.metadata().get_u32("llama.rope.dimension_count").unwrap();
        let (architecture, prefix) = match gf.metadata().get_string("general.architecture").unwrap()
        {
            "llama" => (ModelArchitecture::Llama, "llama"),
            "gemma" => (ModelArchitecture::Gemma, "gemma"),
            "qwen2" => (ModelArchitecture::Qwen2, "qwen2"),
            arch => {
                return Err(Error {
                    kind: ErrorKind::ModelError,
                    message: format!("unsupported architecture {}", arch),
                    cause: None,
                });
            }
        };
        let model_name = gf
            .metadata()
            .get_string("general.name")
            .unwrap()
            .to_string();

        let n_heads = gf
            .metadata()
            .get_u32(&format!("{}.attention.head_count", prefix))
            .unwrap() as usize;
        let n_layers = gf
            .metadata()
            .get_u32(&format!("{}.block_count", prefix))
            .unwrap() as usize;
        let hidden_dim = gf
            .metadata()
            .get_u32(&format!("{}.feed_forward_length", prefix))
            .unwrap() as usize;
        let n_kv_heads = gf
            .metadata()
            .get_u32(&format!("{}.attention.head_count_kv", prefix))
            .unwrap() as usize;
        let seq_len = gf
            .metadata()
            .get_u32(&format!("{}.context_length", prefix))
            .unwrap() as usize;
        let vocab_size = gf
            .metadata()
            .get_string_array("tokenizer.ggml.tokens")
            .unwrap()
            .len();
        let embedding_dim = gf
            .metadata()
            .get_u32(&format!("{}.embedding_length", prefix))
            .unwrap() as usize;
        let rms_norm_eps = gf
            .metadata()
            .get_f32(&format!("{}.attention.layer_norm_rms_epsilon", prefix))
            .unwrap();
        let n_rot = gf
            .metadata()
            .get_u32(&format!("{}.rope.dimension_count", prefix))
            .map(|v| v as usize);

        Ok(Llama2Config {
            architecture,
            model_name,
            n_heads,
            n_kv_heads,
            n_layers,
            embedding_dim,
            hidden_dim,
            seq_len,
            vocab_size,
            rms_norm_eps,
            rope_dim: n_rot,
        })
    }
}

#[derive(Clone)]
pub struct WgpuLlama2Model {
    pub conf: Llama2Config,
    pub weights: Rc<Llama2Weights<WgpuTensor>>,
    pub tokenizer: Rc<Tokenizer>,
    pub device: WgpuTensorDeviceRef,
    pub sampler: Llama2SamplerRef,
    pub metrics: TensorMetrics,
}

impl Llama2Model for &WgpuLlama2Model {
    type T = WgpuTensor;

    fn conf(&self) -> Llama2Config {
        self.conf.clone()
    }

    fn weights(&self) -> Rc<Llama2Weights<WgpuTensor>> {
        self.weights.clone()
    }

    fn device(&self) -> WgpuTensorDeviceRef {
        self.device.clone()
    }

    fn tokenizer(&self) -> Rc<Tokenizer> {
        self.tokenizer.clone()
    }

    fn sampler(&self) -> Llama2SamplerRef {
        self.sampler.clone()
    }

    fn metrics(&self) -> &TensorMetrics {
        &self.metrics
    }
}

impl WgpuLlama2Model {
    pub fn from_cpu(cpu_model: &CpuLlama2Model, device: WgpuTensorDeviceRef) -> Result<Self> {
        let weights = Self::convert_cpu_weights(&cpu_model.weights, device.clone())?;
        Ok(Self {
            conf: cpu_model.conf.clone(),
            weights: Rc::new(weights),
            tokenizer: cpu_model.tokenizer.clone(),
            sampler: cpu_model.sampler.clone(),
            metrics: cpu_model.metrics.clone(),
            device,
        })
    }

    fn convert_cpu_weights(
        weights: &Llama2Weights<CpuTensor>,
        device: WgpuTensorDeviceRef,
    ) -> Result<Llama2Weights<WgpuTensor>> {
        let token_embedding_table = Self::convert_cpu_tensor(&weights.token_embed, device.clone())?;
        let wq = weights
            .wq
            .iter()
            .map(|t| Self::convert_cpu_tensor(t, device.clone()))
            .collect::<Result<Vec<_>>>()?;
        let wk = weights
            .wk
            .iter()
            .map(|t| Self::convert_cpu_tensor(t, device.clone()))
            .collect::<Result<Vec<_>>>()?;
        let wv = weights
            .wv
            .iter()
            .map(|t| Self::convert_cpu_tensor(t, device.clone()))
            .collect::<Result<Vec<_>>>()?;
        let bq = weights
            .bq
            .iter()
            .map(|t| Self::convert_cpu_tensor(t, device.clone()))
            .collect::<Result<Vec<_>>>()?;
        let bk = weights
            .bk
            .iter()
            .map(|t| Self::convert_cpu_tensor(t, device.clone()))
            .collect::<Result<Vec<_>>>()?;
        let bv = weights
            .bv
            .iter()
            .map(|t| Self::convert_cpu_tensor(t, device.clone()))
            .collect::<Result<Vec<_>>>()?;
        let wo = weights
            .wo
            .iter()
            .map(|t| Self::convert_cpu_tensor(t, device.clone()))
            .collect::<Result<Vec<_>>>()?;
        let w1 = weights
            .ffn_gate_weight
            .iter()
            .map(|t| Self::convert_cpu_tensor(t, device.clone()))
            .collect::<Result<Vec<_>>>()?;
        let w2 = weights
            .ffn_down_weight
            .iter()
            .map(|t| Self::convert_cpu_tensor(t, device.clone()))
            .collect::<Result<Vec<_>>>()?;
        let w3 = weights
            .ffn_up_weight
            .iter()
            .map(|t| Self::convert_cpu_tensor(t, device.clone()))
            .collect::<Result<Vec<_>>>()?;
        let rms_att_weight = weights
            .rms_att_weight
            .iter()
            .map(|t| Self::convert_cpu_tensor(t, device.clone()))
            .collect::<Result<Vec<_>>>()?;
        let rms_ffn_weight = weights
            .rms_ffn_weight
            .iter()
            .map(|t| Self::convert_cpu_tensor(t, device.clone()))
            .collect::<Result<Vec<_>>>()?;
        let rms_final_weight = Self::convert_cpu_tensor(&weights.rms_final_weight, device.clone())?;
        let wcls = weights
            .output_weight
            .as_ref()
            .map(|output_weight| Self::convert_cpu_tensor(output_weight, device.clone()).unwrap());
        let weights = Llama2Weights {
            token_embed: token_embedding_table,
            wq,
            wk,
            wv,
            wo,
            bq,
            bk,
            bv,
            ffn_gate_weight: w1,
            ffn_down_weight: w2,
            ffn_up_weight: w3,
            rms_att_weight,
            rms_ffn_weight,
            rms_final_weight,
            output_weight: wcls,
        };
        Ok(weights)
    }

    fn convert_cpu_tensor(tensor: &CpuTensor, device: WgpuTensorDeviceRef) -> Result<WgpuTensor> {
        let buf = tensor.buf();
        let buf = match buf {
            CpuTensorBuf::F32(buf) => buf,
            _ => {
                return Err(Error {
                    kind: ErrorKind::TensorError,
                    message: format!("unsupported tensor type on gpu {:?}", buf),
                    cause: None,
                });
            }
        };

        let wgpu_tensor = WgpuTensor::new(buf, tensor.shape(), device.clone())?;
        Ok(wgpu_tensor)
    }
}

#[cfg(test)]
mod tests {
    use crabml::error::Result;
    use crabml::gguf::GGMLType;
    use crabml::gguf::GGUFFileLoader;
    use crabml::tensor::Tensor;

    use crate::model::CpuLlama2ModelLoader;

    #[test]
    fn test_load_q8_0() -> Result<()> {
        let gl = GGUFFileLoader::new("../testdata/tinyllamas-stories-15m-q8_0.gguf", false)?;
        let gf = gl.open()?;

        let lm = CpuLlama2ModelLoader::new().load(&gf)?;
        assert_eq!(lm.conf.vocab_size, 32000);
        assert_eq!(lm.weights.wk[0].dtype(), GGMLType::Q8_0);
        assert_eq!(lm.weights.rms_att_weight[0].dtype(), GGMLType::F32);
        assert_eq!(lm.weights.rms_ffn_weight[0].dtype(), GGMLType::F32);
        assert_eq!(lm.weights.rms_final_weight.dtype(), GGMLType::F32);
        assert_eq!(lm.weights.token_embed.dtype(), GGMLType::Q8_0);
        Ok(())
    }
}<|MERGE_RESOLUTION|>--- conflicted
+++ resolved
@@ -348,13 +348,9 @@
         }
     }
 
-<<<<<<< HEAD
-    fn load_tokenizer(&self, gf: &GGUFFile) -> BpeTokenizer {
-        println!("{:?}", gf.metadata().as_hashmap().keys());
-        println!("{:?}", gf.metadata().get_string("tokenizer.ggml.model"));
-=======
     fn load_tokenizer(&self, gf: &GGUFFile) -> Result<Tokenizer> {
->>>>>>> dabe42fc
+        // println!("{:?}", gf.metadata().as_hashmap().keys());
+        // println!("{:?}", gf.metadata().get_string("tokenizer.ggml.model"));
         let vocab = gf
             .metadata()
             .get_string_array("tokenizer.ggml.tokens")
